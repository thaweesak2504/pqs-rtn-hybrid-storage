--- conflicted
+++ resolved
@@ -1,14 +1,8 @@
 import React, { useState, useEffect } from 'react';
 import { invoke } from '@tauri-apps/api/tauri';
-<<<<<<< HEAD
-import { open } from '@tauri-apps/api/dialog';
-import { Container, Title, Card, Button, Alert } from '../ui';
-import { Database, Download, Upload, Trash2, RefreshCw, FileText, Archive, Package } from 'lucide-react';
-=======
 import { open, save } from '@tauri-apps/api/dialog';
 import { Container, Title, Card, Button, Alert } from '../ui';
 import { Database, Download, Trash2, RefreshCw, FileText, Archive, Package, RotateCcw, FileInput, Shield } from 'lucide-react';
->>>>>>> c6d3e78e
 
 interface BackupFile {
   filename: string;
@@ -224,9 +218,6 @@
   const createSQLExport = async () => {
     setIsLoading(true);
     try {
-<<<<<<< HEAD
-      const result = await invoke<string>('export_database', { format: 'sql' });
-=======
       // Create SQL export in exports directory
       const result = await invoke<string>('export_database', {
         format: 'Sql'
@@ -259,7 +250,6 @@
         destinationPath: savePath
       });
       
->>>>>>> c6d3e78e
       showMessage('success', result);
     } catch (error) {
       showMessage('error', `Failed to export database: ${error}`);
@@ -662,37 +652,22 @@
 
           <div className="mb-4 space-y-2">
             <Button
-<<<<<<< HEAD
-              onClick={exportDatabase}
-=======
               onClick={exportCurrentDatabase}
->>>>>>> c6d3e78e
               disabled={isLoading}
               className="w-full"
               icon={<Download className="w-4 h-4" />}
               iconPosition="left"
             >
-<<<<<<< HEAD
-              Export Database (SQL)
-            </Button>
-            <Button
-              onClick={createHybridBackup}
-=======
               Export Current Database (SQL)
             </Button>
             <Button
               onClick={exportCurrentHybrid}
->>>>>>> c6d3e78e
               disabled={isLoading}
               className="w-full"
               icon={<Package className="w-4 h-4" />}
               iconPosition="left"
             >
-<<<<<<< HEAD
-              Export Hybrid (Database + Media)
-=======
               Export Current Hybrid (Database + Media)
->>>>>>> c6d3e78e
             </Button>
             <Button
               onClick={async () => {
@@ -707,11 +682,7 @@
               disabled={isLoading}
               variant="outline"
               className="w-full"
-<<<<<<< HEAD
-              icon={<Upload className="w-4 h-4" />}
-=======
               icon={<FileInput className="w-4 h-4" />}
->>>>>>> c6d3e78e
               iconPosition="left"
             >
               Import from File...
@@ -719,11 +690,6 @@
           </div>
 
           <div className="space-y-2">
-<<<<<<< HEAD
-            <h3 className="font-medium text-github-text-primary mb-3">
-              Available Exports ({exports.length})
-            </h3>
-=======
             <div className="flex items-center justify-between mb-3">
               <h3 className="font-medium text-github-text-primary">
                 Available SQL Exports ({exports.length})
@@ -741,7 +707,6 @@
             <p className="text-xs text-github-text-secondary mb-2">
               ⚠️ The most recent SQL export is protected. Create SQL exports here, then click Export to save to external location.
             </p>
->>>>>>> c6d3e78e
             {exports.length === 0 ? (
               <p className="text-github-text-secondary text-sm">
                 No SQL exports available. Create one using "Export Current Database (SQL)" button above.
